--- conflicted
+++ resolved
@@ -723,11 +723,6 @@
             background_color: None,
             animation_url: None,
             youtube_url: None,
-<<<<<<< HEAD
-            media: None,
-            protected_attributes: None
-        })
-=======
             media: Some(vec![MediaFile {
                 file_type: Some("image".to_string()),
                 extension: Some("png".to_string()),
@@ -739,7 +734,6 @@
             }]),
             protected_attributes: None,
         }),
->>>>>>> 70877359
     });
 
     let serial_number = None;
